package com.octo.android.robospice.request;

import java.util.Collection;
import java.util.Collections;
import java.util.HashSet;
import java.util.LinkedHashMap;
import java.util.Map;
import java.util.Set;
import java.util.concurrent.ExecutorService;

import roboguice.util.temp.Ln;
import android.content.Context;

import com.octo.android.robospice.SpiceService;
import com.octo.android.robospice.networkstate.NetworkStateChecker;
import com.octo.android.robospice.persistence.ICacheManager;
<<<<<<< HEAD
=======
import com.octo.android.robospice.persistence.exception.CacheCreationException;
import com.octo.android.robospice.persistence.exception.CacheLoadingException;
import com.octo.android.robospice.persistence.exception.CacheSavingException;
import com.octo.android.robospice.persistence.exception.SpiceException;
import com.octo.android.robospice.priority.PriorityRunnable;
import com.octo.android.robospice.request.listener.PendingRequestListener;
>>>>>>> 620e0528
import com.octo.android.robospice.request.listener.RequestCancellationListener;
import com.octo.android.robospice.request.listener.RequestListener;
import com.octo.android.robospice.request.listener.SpiceServiceServiceListener;
import com.octo.android.robospice.request.reporter.RequestProgressReporter;

/**
 * Delegate class of the {@link SpiceService}, easier to test than an Android
 * {@link Service}.
 * @author jva
 */
public class RequestProcessor {
    // ============================================================================================
    // ATTRIBUTES
    // ============================================================================================

    private final Map<CachedSpiceRequest<?>, Set<RequestListener<?>>> mapRequestToRequestListener = Collections.synchronizedMap(new LinkedHashMap<CachedSpiceRequest<?>, Set<RequestListener<?>>>());
    private final RequestProgressManager progressMonitor;
    private final RequestRunner requestRunner;
    private final ICacheManager cacheManager;


    // ============================================================================================
    // CONSTRUCTOR
    // ============================================================================================

    /**
     * Build a request processor using a custom. This feature has been
     * implemented follwing a feature request from Riccardo Ciovati.
     * @param context
     *            the context on which {@link SpiceRequest} will provide their
     *            results.
     * @param cacheManager
     *            the {@link CacheManager} that will be used to retrieve
     *            requests' result and store them.
     * @param executorService
     *            a custom {@link ExecutorService} that will be used to execute
     *            {@link SpiceRequest} .
     * @param requestProcessorListener
     *            a listener of the {@link RequestProcessor}, it will be
     *            notified when no more requests are left, typically allowing
     *            the {@link SpiceService} to stop itself.
     */
    public RequestProcessor(final Context context, final ICacheManager cacheManager,
            final ExecutorService executorService,
            final RequestProcessorListener requestProcessorListener,
            final NetworkStateChecker networkStateChecker,
            final RequestProgressReporter requestProgressReporter) {

        this.cacheManager = cacheManager;
        this.progressMonitor = new RequestProgressManager(requestProcessorListener, mapRequestToRequestListener, requestProgressReporter);
        this.requestRunner = new RequestRunner(context, cacheManager, executorService, progressMonitor, networkStateChecker);
    }

    // ============================================================================================
    // PUBLIC
    // ============================================================================================
    public void addRequest(final CachedSpiceRequest<?> request, final Set<RequestListener<?>> listRequestListener) {
        Ln.d("Adding request to queue " + hashCode() + ": " + request + " size is " + mapRequestToRequestListener.size());

        if (request.isCancelled()) {
            synchronized (mapRequestToRequestListener) {
                for (final CachedSpiceRequest<?> cachedSpiceRequest : mapRequestToRequestListener.keySet()) {
                    if (cachedSpiceRequest.equals(request)) {
                        cachedSpiceRequest.cancel();
                        return;
                    }
                }
            }
        }

        boolean aggregated = false;
        if (listRequestListener != null) {
            Set<RequestListener<?>> listRequestListenerForThisRequest = mapRequestToRequestListener.get(request);

            if (listRequestListenerForThisRequest == null) {
                if (request.isProcessable()) {
                    Ln.d("Adding entry for type %s and cacheKey %s.", request.getResultType(), request.getRequestCacheKey());
                    listRequestListenerForThisRequest = Collections.synchronizedSet(new HashSet<RequestListener<?>>());
                    this.mapRequestToRequestListener.put(request, listRequestListenerForThisRequest);
                }
            } else {
                Ln.d("Request for type %s and cacheKey %s already exists.", request.getResultType(), request.getRequestCacheKey());
                aggregated = true;
            }

            if (listRequestListenerForThisRequest != null) {
                listRequestListenerForThisRequest.addAll(listRequestListener);
            }

            if (request.isProcessable()) {
<<<<<<< HEAD
                progressMonitor.notifyListenersOfRequestAdded(request, listRequestListener);
=======
                notifyListenersOfRequestProgress(request, listRequestListener, request.getProgress());
            } else if (listRequestListenerForThisRequest == null) {
                notifyListenersOfRequestNofFound(request, listRequestListener);
>>>>>>> 620e0528
            }
        }

        if (aggregated) {
            return;
        }

        final RequestCancellationListener requestCancellationListener = new RequestCancellationListener() {

            @Override
            public void onRequestCancelled() {
                mapRequestToRequestListener.remove(request);
                progressMonitor.notifyListenersOfRequestCancellation(request, listRequestListener);
            }
        };
        request.setRequestCancellationListener(requestCancellationListener);

        if (request.isCancelled()) {
            mapRequestToRequestListener.remove(request);
            progressMonitor.notifyListenersOfRequestCancellation(request, listRequestListener);
            return;
        } else if (!request.isProcessable()) {
            progressMonitor.notifyOfRequestProcessed(request);
            return;
        } else {
<<<<<<< HEAD
            requestRunner.executeRequest(request);
=======
            // result can't be saved to cache but we reached
            // that point after a success of load data from
            // network
            notifyListenersOfRequestSuccess(request, result);
            printRequestProcessingDuration(startTime, request);
            return;
        }
    }

    private void planRequestExecution(final CachedSpiceRequest<?> request) {
        Future<?> future = executorService.submit(new PriorityRunnable() {
            @Override
            public void run() {
                try {
                    processRequest(request);
                } catch (final Throwable t) {
                    Ln.d(t, "An unexpected error occured when processsing request %s", request.toString());
                }
            }

            @Override
            public int getPriority() {
                return request.getPriority();
            }
        });
        request.setFuture(future);
    }

    private void handleRetry(final CachedSpiceRequest<?> request, final SpiceException e) {
        if (request.getRetryPolicy() != null) {
            request.getRetryPolicy().retry(e);
            if (request.getRetryPolicy().getRetryCount() > 0) {
                new Thread(new Runnable() {
                    @Override
                    public void run() {
                        try {
                            Thread.sleep(request.getRetryPolicy().getDelayBeforeRetry());
                            planRequestExecution(request);
                        } catch (InterruptedException e) {
                            Ln.e(e, "Retry attempt failed for request " + request);
                        }
                    }
                }).start();
                return;
            }
        }
        notifyListenersOfRequestFailure(request, e);
    }

    private void post(final Runnable r, final Object token) {
        handlerResponse.postAtTime(r, token, SystemClock.uptimeMillis());
    }

    private void notifyListenersOfRequestNofFound(final CachedSpiceRequest<?> request, final Set<RequestListener<?>> listRequestListener) {
        Ln.d("Request was not found when adding request listeners to existing requests. Now try and call onRequestNotFound");
    
        for (final RequestListener<?> listener: listRequestListener) {
            if (listener instanceof PendingRequestListener) {
                post(new Runnable() {
                    @Override
                    public void run() {
                        ((PendingRequestListener<?>) listener).onRequestNotFound();
                    }
                }, request.getRequestCacheKey());
            }
        }
    }

    private <T> void notifyListenersOfRequestProgress(final CachedSpiceRequest<?> request, final Set<RequestListener<?>> listeners, final RequestStatus status) {
        notifyListenersOfRequestProgress(request, listeners, new RequestProgress(status));
    }

    private <T> void notifyListenersOfRequestProgress(final CachedSpiceRequest<?> request, final Set<RequestListener<?>> listeners, final RequestProgress progress) {
        Ln.d("Sending progress %s", progress.getStatus());
        post(new ProgressRunnable(listeners, progress), request.getRequestCacheKey());
        checkAllRequestComplete();
    }

    private void checkAllRequestComplete() {
        if (mapRequestToRequestListener.isEmpty()) {
            requestProcessorListener.allRequestComplete();
>>>>>>> 620e0528
        }
    }

    /**
     * Disable request listeners notifications for a specific request.<br/>
     * All listeners associated to this request won't be called when request
     * will finish.<br/>
     * @param request
     *            Request on which you want to disable listeners
     * @param listRequestListener
     *            the collection of listeners associated to request not to be
     *            notified
     */
    public void dontNotifyRequestListenersForRequest(final CachedSpiceRequest<?> request, final Collection<RequestListener<?>> listRequestListener) {
        progressMonitor.dontNotifyRequestListenersForRequest(request, listRequestListener);
    }

    public boolean removeDataFromCache(final Class<?> clazz, final Object cacheKey) {
        return cacheManager.removeDataFromCache(clazz, cacheKey);
    }

    public void removeAllDataFromCache(final Class<?> clazz) {
        cacheManager.removeAllDataFromCache(clazz);
    }

    public void removeAllDataFromCache() {
        cacheManager.removeAllDataFromCache();
    }

    public boolean isFailOnCacheError() {
        return requestRunner.isFailOnCacheError();
    }

    public void setFailOnCacheError(final boolean failOnCacheError) {
        requestRunner.setFailOnCacheError(failOnCacheError);
    }

    @Override
    public String toString() {
        final StringBuilder stringBuilder = new StringBuilder();
        stringBuilder.append('[');
        stringBuilder.append(getClass().getName());
        stringBuilder.append(" : ");

        stringBuilder.append(" request count= ");
        stringBuilder.append(mapRequestToRequestListener.keySet().size());

        stringBuilder.append(", listeners per requests = [");
        for (final Map.Entry<CachedSpiceRequest<?>, Set<RequestListener<?>>> entry : mapRequestToRequestListener.entrySet()) {
            stringBuilder.append(entry.getKey().getClass().getName());
            stringBuilder.append(":");
            stringBuilder.append(entry.getKey());
            stringBuilder.append(" --> ");
            if (entry.getValue() == null) {
                stringBuilder.append(entry.getValue());
            } else {
                stringBuilder.append(entry.getValue().size());
            }
        }
        stringBuilder.append(']');

        stringBuilder.append(']');
        return stringBuilder.toString();
    }

    public void addSpiceServiceListener(final SpiceServiceServiceListener spiceServiceServiceListener) {
        progressMonitor.addSpiceServiceListener(spiceServiceServiceListener);
    }

    public void removeSpiceServiceListener(final SpiceServiceServiceListener spiceServiceServiceListener) {
        progressMonitor.removeSpiceServiceListener(spiceServiceServiceListener);
    }
}<|MERGE_RESOLUTION|>--- conflicted
+++ resolved
@@ -14,15 +14,6 @@
 import com.octo.android.robospice.SpiceService;
 import com.octo.android.robospice.networkstate.NetworkStateChecker;
 import com.octo.android.robospice.persistence.ICacheManager;
-<<<<<<< HEAD
-=======
-import com.octo.android.robospice.persistence.exception.CacheCreationException;
-import com.octo.android.robospice.persistence.exception.CacheLoadingException;
-import com.octo.android.robospice.persistence.exception.CacheSavingException;
-import com.octo.android.robospice.persistence.exception.SpiceException;
-import com.octo.android.robospice.priority.PriorityRunnable;
-import com.octo.android.robospice.request.listener.PendingRequestListener;
->>>>>>> 620e0528
 import com.octo.android.robospice.request.listener.RequestCancellationListener;
 import com.octo.android.robospice.request.listener.RequestListener;
 import com.octo.android.robospice.request.listener.SpiceServiceServiceListener;
@@ -113,13 +104,9 @@
             }
 
             if (request.isProcessable()) {
-<<<<<<< HEAD
                 progressMonitor.notifyListenersOfRequestAdded(request, listRequestListener);
-=======
-                notifyListenersOfRequestProgress(request, listRequestListener, request.getProgress());
             } else if (listRequestListenerForThisRequest == null) {
-                notifyListenersOfRequestNofFound(request, listRequestListener);
->>>>>>> 620e0528
+                progressMonitor.notifyListenersOfRequestNotFound(request, listRequestListener);
             }
         }
 
@@ -145,91 +132,7 @@
             progressMonitor.notifyOfRequestProcessed(request);
             return;
         } else {
-<<<<<<< HEAD
             requestRunner.executeRequest(request);
-=======
-            // result can't be saved to cache but we reached
-            // that point after a success of load data from
-            // network
-            notifyListenersOfRequestSuccess(request, result);
-            printRequestProcessingDuration(startTime, request);
-            return;
-        }
-    }
-
-    private void planRequestExecution(final CachedSpiceRequest<?> request) {
-        Future<?> future = executorService.submit(new PriorityRunnable() {
-            @Override
-            public void run() {
-                try {
-                    processRequest(request);
-                } catch (final Throwable t) {
-                    Ln.d(t, "An unexpected error occured when processsing request %s", request.toString());
-                }
-            }
-
-            @Override
-            public int getPriority() {
-                return request.getPriority();
-            }
-        });
-        request.setFuture(future);
-    }
-
-    private void handleRetry(final CachedSpiceRequest<?> request, final SpiceException e) {
-        if (request.getRetryPolicy() != null) {
-            request.getRetryPolicy().retry(e);
-            if (request.getRetryPolicy().getRetryCount() > 0) {
-                new Thread(new Runnable() {
-                    @Override
-                    public void run() {
-                        try {
-                            Thread.sleep(request.getRetryPolicy().getDelayBeforeRetry());
-                            planRequestExecution(request);
-                        } catch (InterruptedException e) {
-                            Ln.e(e, "Retry attempt failed for request " + request);
-                        }
-                    }
-                }).start();
-                return;
-            }
-        }
-        notifyListenersOfRequestFailure(request, e);
-    }
-
-    private void post(final Runnable r, final Object token) {
-        handlerResponse.postAtTime(r, token, SystemClock.uptimeMillis());
-    }
-
-    private void notifyListenersOfRequestNofFound(final CachedSpiceRequest<?> request, final Set<RequestListener<?>> listRequestListener) {
-        Ln.d("Request was not found when adding request listeners to existing requests. Now try and call onRequestNotFound");
-    
-        for (final RequestListener<?> listener: listRequestListener) {
-            if (listener instanceof PendingRequestListener) {
-                post(new Runnable() {
-                    @Override
-                    public void run() {
-                        ((PendingRequestListener<?>) listener).onRequestNotFound();
-                    }
-                }, request.getRequestCacheKey());
-            }
-        }
-    }
-
-    private <T> void notifyListenersOfRequestProgress(final CachedSpiceRequest<?> request, final Set<RequestListener<?>> listeners, final RequestStatus status) {
-        notifyListenersOfRequestProgress(request, listeners, new RequestProgress(status));
-    }
-
-    private <T> void notifyListenersOfRequestProgress(final CachedSpiceRequest<?> request, final Set<RequestListener<?>> listeners, final RequestProgress progress) {
-        Ln.d("Sending progress %s", progress.getStatus());
-        post(new ProgressRunnable(listeners, progress), request.getRequestCacheKey());
-        checkAllRequestComplete();
-    }
-
-    private void checkAllRequestComplete() {
-        if (mapRequestToRequestListener.isEmpty()) {
-            requestProcessorListener.allRequestComplete();
->>>>>>> 620e0528
         }
     }
 
